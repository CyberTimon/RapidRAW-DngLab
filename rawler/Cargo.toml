[package]
authors = ["Daniel Vogelbacher <daniel@chaospixel.com>", "Pedro Côrte-Real <pedro@pedrocr.net>"]
categories = ["multimedia::images"]
description = "A library to extract images and metadata from camera raw formats"
readme = "README.md"
edition = "2024"
homepage = "https://github.com/dnglab/dnglab"
keywords = ["camera", "raw"]
license = "LGPL-2.1"
name = "rawler"
repository = "https://github.com/dnglab/dnglab"
rust-version = "1.85"
version = "0.7.0"

# See more keys and their definitions at https://doc.rust-lang.org/cargo/reference/manifest.html

build = "data/join.rs"

[features]
# This is a developer feature, it enabled deep inspection of algorithm execution stages
clap = ["dep:clap"]
#default = ["samplecheck"]
inspector = []
samplecheck = []

[dependencies]
backtrace = "0.3"
bitstream-io = "4.1"
byteorder = "1"
chrono = "0.4"
clap = { version = "4.4.0", optional = true }
enumn = "0.1"
hex = "0.4"
image = { version = "0.25", default-features = false, features = ["jpeg"] }
itertools = "0.14"
lazy_static = "1"
<<<<<<< HEAD
libc = "0.2"
libflate = "2.0"
log = "0.4"
md5 = "0.7"
multiversion = "0.8"
num_enum = "0.7"
rayon = "1"
serde = {version = "1.0", features = ["derive"]}
serde_json = "1.0"
=======
jxl-oxide = "0.12.2"
libflate = "2.0"
log = "0.4"
md5 = "0.8"
num = "0.4"
multiversion = "0.8"
num_enum = "0.7"
rayon = "1"
zerocopy = { version = "0.8.26", features = ["derive"] }
serde = { version = "1.0", features = ["derive"] }
>>>>>>> 9643ec9f
thiserror = "2.0"
toml = "0.8"
uuid = { version = "1.0", features = ["serde", "v4"] }
weezl = "0.1.7"
memmap2 = "0.9.4"

[dev-dependencies]
criterion = { version = "0.7", features = ["html_reports"] }
env_logger = "0.11"
<<<<<<< HEAD
serde_yaml = "0.8"
=======
serde_yaml = "=0.8" # TODO - breaks camera tests, update to 0.9 when fixed
anyhow = "1.0"
>>>>>>> 9643ec9f

[build-dependencies]
glob = "0.3"
rustc_version = "0.4"
toml = "=0.8" # TODO - Updating breaks `join.rs` build script with message - Error parsing "data/cameras/apple/quicktake100.toml": message: "unexpected content, expected nothing",


[[bench]]
harness = false
name = "perf"<|MERGE_RESOLUTION|>--- conflicted
+++ resolved
@@ -33,44 +33,30 @@
 hex = "0.4"
 image = { version = "0.25", default-features = false, features = ["jpeg"] }
 itertools = "0.14"
+jxl-oxide = "0.12.2"
 lazy_static = "1"
-<<<<<<< HEAD
 libc = "0.2"
 libflate = "2.0"
 log = "0.4"
-md5 = "0.7"
+md5 = "0.8"
+memmap2 = "0.9.4"
 multiversion = "0.8"
+num = "0.4"
 num_enum = "0.7"
 rayon = "1"
 serde = {version = "1.0", features = ["derive"]}
 serde_json = "1.0"
-=======
-jxl-oxide = "0.12.2"
-libflate = "2.0"
-log = "0.4"
-md5 = "0.8"
-num = "0.4"
-multiversion = "0.8"
-num_enum = "0.7"
-rayon = "1"
-zerocopy = { version = "0.8.26", features = ["derive"] }
-serde = { version = "1.0", features = ["derive"] }
->>>>>>> 9643ec9f
 thiserror = "2.0"
 toml = "0.8"
 uuid = { version = "1.0", features = ["serde", "v4"] }
 weezl = "0.1.7"
-memmap2 = "0.9.4"
+zerocopy = { version = "0.8.26", features = ["derive"] }
 
 [dev-dependencies]
 criterion = { version = "0.7", features = ["html_reports"] }
 env_logger = "0.11"
-<<<<<<< HEAD
-serde_yaml = "0.8"
-=======
 serde_yaml = "=0.8" # TODO - breaks camera tests, update to 0.9 when fixed
 anyhow = "1.0"
->>>>>>> 9643ec9f
 
 [build-dependencies]
 glob = "0.3"
