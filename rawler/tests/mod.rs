--- conflicted
+++ resolved
@@ -3,12 +3,6 @@
 #[cfg(feature = "samplecheck")]
 mod common;
 #[cfg(feature = "samplecheck")]
-<<<<<<< HEAD
-mod issues;
-=======
-mod dng;
-#[cfg(feature = "samplecheck")]
 mod issues;
 #[cfg(feature = "samplecheck")]
-mod samples;
->>>>>>> 9643ec9f
+mod samples;