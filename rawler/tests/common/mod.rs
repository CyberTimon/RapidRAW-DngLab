--- conflicted
+++ resolved
@@ -20,19 +20,13 @@
     #[test]
     fn $test() -> std::result::Result<(), Box<dyn std::error::Error>> {
       //crate::init_test_logger();
-<<<<<<< HEAD
       crate::common::check_camera_raw_file_conversion($make, $model, $file)
-=======
-      crate::common::check_camera_raw_file_conversion("cameras", $make, $model, $file)
->>>>>>> 9643ec9f
     }
   };
 }
 
 pub(crate) use camera_file_check;
 
-<<<<<<< HEAD
-=======
 macro_rules! sample_file_check {
   ($sampleset:expr, $test:ident, $file:expr) => {
     #[allow(non_snake_case)]
@@ -46,7 +40,6 @@
 
 pub(crate) use sample_file_check;
 
->>>>>>> 9643ec9f
 pub(crate) fn rawdb_path() -> PathBuf {
   PathBuf::from(std::env::var("RAWLER_RAWDB").expect("RAWLER_RAWDB variable must be set in order to run RAW test!"))
 }
@@ -62,11 +55,7 @@
 
 /// Generic function to check camera raw files against
 /// pre-generated stats and pixel files.
-<<<<<<< HEAD
-pub(crate) fn check_camera_raw_file_conversion(make: &str, model: &str, sample: &str) -> std::result::Result<(), Box<dyn std::error::Error>> {
-=======
 pub(crate) fn check_camera_raw_file_conversion(category: &str, make: &str, model: &str, sample: &str) -> std::result::Result<(), Box<dyn std::error::Error>> {
->>>>>>> 9643ec9f
   let rawdb = PathBuf::from(std::env::var("RAWLER_RAWDB").expect("RAWLER_RAWDB variable must be set in order to run RAW test!"));
 
   let mut camera_rawdb = rawdb.clone();
@@ -104,11 +93,6 @@
   // Validate pixel data
   let old_digest_str = std::fs::read_to_string(digest_file)?;
   let old_digest = Digest(TryInto::<[u8; 16]>::try_into(hex::decode(old_digest_str.trim()).expect("Malformed MD5 digest")).expect("Must be [u8; 16]"));
-<<<<<<< HEAD
-  let (_, _, _cpp, buf) = extract_raw_pixels(&raw_file, &RawDecodeParams::default()).unwrap();
-  let v: Vec<u8> = buf.iter().flat_map(|p| p.to_le_bytes()).collect();
-  let new_digest = md5::compute(v);
-=======
   let image = extract_raw_pixels(&raw_file, &RawDecodeParams::default()).unwrap();
   let byte_buf = match &image.data {
     rawler::RawImageData::Integer(samples) => samples.as_slice().as_bytes(),
@@ -175,7 +159,6 @@
     rawler::RawImageData::Float(samples) => samples.as_slice().as_bytes(),
   };
   let new_digest = md5::compute(byte_buf);
->>>>>>> 9643ec9f
   assert_eq!(old_digest, new_digest, "Old and new raw pixel digest not match!");
 
   // Convert to DNG with default params
